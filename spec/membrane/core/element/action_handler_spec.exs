--- conflicted
+++ resolved
@@ -20,13 +20,8 @@
               direction: :output,
               pid: self(),
               other_ref: other_ref(),
-<<<<<<< HEAD
-              other_demand_in: :bytes,
+              other_demand_unit: :bytes,
               end_of_stream: false,
-=======
-              other_demand_unit: :bytes,
-              eos: false,
->>>>>>> 193116c8
               mode: :push
             }
           }
@@ -218,13 +213,8 @@
               direction: :output,
               pid: self(),
               other_ref: other_ref(),
-<<<<<<< HEAD
-              other_demand_in: :bytes,
+              other_demand_unit: :bytes,
               end_of_stream: false,
-=======
-              other_demand_unit: :bytes,
-              eos: false,
->>>>>>> 193116c8
               mode: :push
             }
           }
@@ -303,13 +293,8 @@
               pid: self(),
               other_ref: other_ref(),
               caps: nil,
-<<<<<<< HEAD
-              other_demand_in: :bytes,
+              other_demand_unit: :bytes,
               end_of_stream: false,
-=======
-              other_demand_unit: :bytes,
-              eos: false,
->>>>>>> 193116c8
               mode: :push,
               accepted_caps: :any
             }
