--- conflicted
+++ resolved
@@ -13,14 +13,8 @@
 
   describe ".new/5" do
     let :name, do: :name
-<<<<<<< HEAD
-    let :sink, do: {self(), sink_elem_name()}
-    let :sink_elem_name, do: :sink_elem_name
+    let :demand_pid, do: self()
     let :input_ref, do: :input_pad_ref
-=======
-    let :demand_pid, do: self()
-    let :sink_ref, do: :sink_pad_ref
->>>>>>> 54bcf759
     let :preferred_size, do: 100
     let :min_demand, do: 10
     let :toilet, do: false
@@ -35,21 +29,12 @@
       ]
 
     it "should return PullBuffer struct and send demand message" do
-<<<<<<< HEAD
-      expect(described_module().new(name(), sink(), input_ref(), demand_in(), props()))
-      |> to(
-        eq(%PullBuffer{
-          name: name(),
-          sink: sink(),
-          input_ref: input_ref(),
-=======
-      expect(described_module().new(name(), demand_pid(), sink_ref(), demand_in(), props()))
+      expect(described_module().new(name(), demand_pid(), input_ref(), demand_in(), props()))
       |> to(
         eq(%PullBuffer{
           name: name(),
           demand_pid: demand_pid(),
-          sink_ref: sink_ref(),
->>>>>>> 54bcf759
+          input_ref: input_ref(),
           demand: 0,
           preferred_size: preferred_size(),
           min_demand: min_demand(),
@@ -59,7 +44,7 @@
         })
       )
 
-      expected_list = [preferred_size(), sink_ref()]
+      expected_list = [preferred_size(), input_ref()]
       assert_received {:membrane_demand, ^expected_list}
     end
 
@@ -69,21 +54,12 @@
       it "should not send the demand" do
         flush()
 
-<<<<<<< HEAD
-        expect(described_module().new(name(), sink(), input_ref(), demand_in(), props()))
-        |> to(
-          eq(%PullBuffer{
-            name: name(),
-            sink: sink(),
-            input_ref: input_ref(),
-=======
-        expect(described_module().new(name(), demand_pid(), sink_ref(), demand_in(), props()))
+        expect(described_module().new(name(), demand_pid(), input_ref(), demand_in(), props()))
         |> to(
           eq(%PullBuffer{
             name: name(),
             demand_pid: demand_pid(),
-            sink_ref: sink_ref(),
->>>>>>> 54bcf759
+            input_ref: input_ref(),
             demand: preferred_size(),
             preferred_size: preferred_size(),
             min_demand: min_demand(),
@@ -196,12 +172,8 @@
         current_size: current_size(),
         demand: 0,
         min_demand: 0,
-<<<<<<< HEAD
-        sink: {self(), input_ref()},
-=======
         demand_pid: self(),
-        sink_ref: sink_ref(),
->>>>>>> 54bcf759
+        input_ref: input_ref(),
         metric: metric(),
         q: q()
       }
