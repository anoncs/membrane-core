--- conflicted
+++ resolved
@@ -127,14 +127,10 @@
   """
 
   use Membrane.Element.Manager.Log
-  import Membrane.Element.Pad
   use Membrane.Element.Manager.Common
   alias Membrane.Element.Manager.{State, Action, Common}
-<<<<<<< HEAD
+  import Membrane.Element.Pad, only: [is_pad_name: 1]
   alias Membrane.Element.Context
-=======
-  import Membrane.Element.Pad, only: [is_pad_name: 1]
->>>>>>> 627d797e
   alias Membrane.PullBuffer
   alias Membrane.Helper
   alias Membrane.Buffer
@@ -220,8 +216,8 @@
   end
 
   def handle_write(:push, pad_name, buffer, state) do
-    params = %Context.Write{caps: state |> State.get_pad_data!(:sink, pad_name, :caps)}
-    exec_and_handle_callback(:handle_write, [pad_name, buffer, params], state)
+    context = %Context.Write{caps: state |> State.get_pad_data!(:sink, pad_name, :caps)}
+    exec_and_handle_callback(:handle_write, [pad_name, buffer, context], state)
       |> or_warn_error("Error while handling write", state)
   end
 
