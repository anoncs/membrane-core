--- conflicted
+++ resolved
@@ -1,70 +1,67 @@
-defmodule Membrane.Mixins.Log do
-  @moduledoc """
-  Mixin for logging using simple functions such as info/1, debug/1 in other
-  modules.
-  """
-
-  @doc false
-  defmacro __using__(args) do
-    default_tags = args |> Keyword.get(:tags, [])
-    quote location: :keep do
-      alias Membrane.Log.Router
-
-      @doc false
-      defmacro log(level, message, tags) do
-        config = Application.get_env(:membrane_core, Membrane.Logger, [])
-        router_level = config |> Keyword.get(:level, :debug)
-        router_level_val = router_level |> Router.level_to_val
-
-        quote location: :keep do
-          level_val = unquote(level) |> Router.level_to_val
-          if level_val >= unquote(router_level_val) do
-            Router.send_log(unquote(level),  unquote(message), Membrane.Time.native_monotonic_time, unquote(tags))
-          end
-        end
-      end
-
-      @doc false
-      defmacro info(message, tags \\ []) do
-        default_tags = unquote default_tags
-        quote location: :keep do
-          log(:info, unquote(message), unquote(tags) ++ unquote(default_tags))
-        end
-      end
-
-      @doc false
-      defmacro warn(message, tags \\ []) do
-        default_tags = unquote default_tags
-        quote location: :keep do
-          log(:warn, unquote(message), unquote(tags) ++ unquote(default_tags))
-        end
-      end
-
-<<<<<<< HEAD
-      def warn_error(message, reason) do
-        warn """
-        Encountered an error:
-        #{message}
-        Reason: #{inspect reason}
-        Stacktrace:
-        #{Membrane.Helper.stacktrace}
-        """
-        {:error, reason}
-      end
-
-      def or_warn_error({:ok, value}, _msg), do: {:ok, value}
-      def or_warn_error({:error, reason}, msg), do: warn_error(msg, reason)
-
-
-=======
-      @doc false
->>>>>>> 5ea53374
-      defmacro debug(message, tags \\ []) do
-        default_tags = unquote default_tags
-        quote location: :keep do
-          log(:debug, unquote(message), unquote(tags) ++ unquote(default_tags))
-        end
-      end
-    end
-  end
-end
+defmodule Membrane.Mixins.Log do
+  @moduledoc """
+  Mixin for logging using simple functions such as info/1, debug/1 in other
+  modules.
+  """
+
+  @doc false
+  defmacro __using__(args) do
+    default_tags = args |> Keyword.get(:tags, [])
+    quote location: :keep do
+      alias Membrane.Log.Router
+
+      @doc false
+      defmacro log(level, message, tags) do
+        config = Application.get_env(:membrane_core, Membrane.Logger, [])
+        router_level = config |> Keyword.get(:level, :debug)
+        router_level_val = router_level |> Router.level_to_val
+
+        quote location: :keep do
+          level_val = unquote(level) |> Router.level_to_val
+          if level_val >= unquote(router_level_val) do
+            Router.send_log(unquote(level),  unquote(message), Membrane.Time.native_monotonic_time, unquote(tags))
+          end
+        end
+      end
+
+      @doc false
+      defmacro info(message, tags \\ []) do
+        default_tags = unquote default_tags
+        quote location: :keep do
+          log(:info, unquote(message), unquote(tags) ++ unquote(default_tags))
+        end
+      end
+
+      @doc false
+      defmacro warn(message, tags \\ []) do
+        default_tags = unquote default_tags
+        quote location: :keep do
+          log(:warn, unquote(message), unquote(tags) ++ unquote(default_tags))
+        end
+      end
+
+      def warn_error(message, reason) do
+        warn """
+        Encountered an error:
+        #{message}
+        Reason: #{inspect reason}
+        Stacktrace:
+        #{Membrane.Helper.stacktrace}
+        """
+        {:error, reason}
+      end
+
+      def or_warn_error({:ok, value}, _msg), do: {:ok, value}
+      def or_warn_error({:error, reason}, msg), do: warn_error(msg, reason)
+
+
+      @doc false
+      defmacro debug(message, tags \\ []) do
+        default_tags = unquote default_tags
+        quote location: :keep do
+          log(:debug, unquote(message), unquote(tags) ++ unquote(default_tags))
+        end
+      end
+    end
+  end
+end